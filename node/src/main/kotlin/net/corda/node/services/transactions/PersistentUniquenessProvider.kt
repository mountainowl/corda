package net.corda.node.services.transactions

import net.corda.core.contracts.StateRef
import net.corda.core.crypto.Crypto
import net.corda.core.crypto.SecureHash
import net.corda.core.crypto.sha256
import net.corda.core.flows.NotaryError
import net.corda.core.flows.NotaryInternalException
import net.corda.core.flows.StateConsumptionDetails
import net.corda.core.identity.CordaX500Name
import net.corda.core.identity.Party
import net.corda.core.internal.ThreadBox
import net.corda.core.node.services.UniquenessProvider
import net.corda.core.schemas.PersistentStateRef
import net.corda.core.serialization.SingletonSerializeAsToken
import net.corda.core.utilities.contextLogger
import net.corda.node.utilities.AppendOnlyPersistentMap
import net.corda.nodeapi.internal.persistence.NODE_DATABASE_PREFIX
import org.hibernate.annotations.Type
import java.io.Serializable
import java.util.*
import javax.annotation.concurrent.ThreadSafe
import javax.persistence.*

/** A RDBMS backed Uniqueness provider */
@ThreadSafe
class PersistentUniquenessProvider : UniquenessProvider, SingletonSerializeAsToken() {

    @MappedSuperclass
    open class PersistentUniqueness(
            @EmbeddedId
            var id: PersistentStateRef = PersistentStateRef(),

            @Column(name = "consuming_transaction_id")
            var consumingTxHash: String = "",

            @Column(name = "consuming_input_index", length = 36)
            var consumingIndex: Int = 0,

            @Embedded
            var party: PersistentParty = PersistentParty()
    )

    @Embeddable
    data class PersistentParty(
            @Column(name = "requesting_party_name")
            var name: String = "",

            @Column(name = "requesting_party_key", length = 255)
            @Type(type = "corda-wrapper-binary")
            var owningKey: ByteArray = ByteArray(0)
    ) : Serializable

    @Entity
    @javax.persistence.Table(name = "${NODE_DATABASE_PREFIX}notary_commit_log")
    class PersistentNotaryCommit(id: PersistentStateRef, consumingTxHash: String, consumingIndex: Int, party: PersistentParty) :
            PersistentUniqueness(id, consumingTxHash, consumingIndex, party)


    private class InnerState {
        val committedStates = createMap()
    }

    private val mutex = ThreadBox(InnerState())

    companion object {
        private val log = contextLogger()
        fun createMap(): AppendOnlyPersistentMap<StateRef, UniquenessProvider.ConsumingTx, PersistentNotaryCommit, PersistentStateRef> =
                AppendOnlyPersistentMap(
                        toPersistentEntityKey = { PersistentStateRef(it.txhash.toString(), it.index) },
                        fromPersistentEntity = {
                            //TODO null check will become obsolete after making DB/JPA columns not nullable
                            val txId = it.id.txId
                                    ?: throw IllegalStateException("DB returned null SecureHash transactionId")
                            val index = it.id.index ?: throw IllegalStateException("DB returned null SecureHash index")
                            Pair(StateRef(txhash = SecureHash.parse(txId), index = index),
                                    UniquenessProvider.ConsumingTx(
                                            id = SecureHash.parse(it.consumingTxHash),
                                            inputIndex = it.consumingIndex,
                                            requestingParty = Party(
                                                    name = CordaX500Name.parse(it.party.name),
                                                    owningKey = Crypto.decodePublicKey(it.party.owningKey))))
                        },
                        toPersistentEntity = { (txHash, index): StateRef, (id, inputIndex, requestingParty): UniquenessProvider.ConsumingTx ->
                            PersistentNotaryCommit(
                                    id = PersistentStateRef(txHash.toString(), index),
                                    consumingTxHash = id.toString(),
                                    consumingIndex = inputIndex,
                                    party = PersistentParty(requestingParty.name.toString(), requestingParty.owningKey.encoded)
                            )
                        },
                        persistentEntityClass = PersistentNotaryCommit::class.java
                )
    }

<<<<<<< HEAD
    override fun commit(states: List<StateRef>, txId: SecureHash, callerIdentity: Party) {
=======
    override fun commit(states: List<StateRef>, txId: SecureHash, callerIdentity: Party, unspendableStates: List<StateRef>) {
        val allStates = states + unspendableStates
>>>>>>> 223bb6e2
        val conflict = mutex.locked {
            val conflictingStates = LinkedHashMap<StateRef, UniquenessProvider.ConsumingTx>()
            for (inputState in allStates) {
                val consumingTx = committedStates.get(inputState)
                if (consumingTx != null) conflictingStates[inputState] = consumingTx
            }
            if (conflictingStates.isNotEmpty()) {
                log.debug("Failure, input states already committed: ${conflictingStates.keys}")
                val conflict = conflictingStates.mapValues { StateConsumptionDetails(it.value.id.sha256()) }
                conflict
            } else {
                // We do not commit unspendable states.
                states.forEachIndexed { i, stateRef ->
                    committedStates[stateRef] = UniquenessProvider.ConsumingTx(txId, i, callerIdentity)
                }
                log.debug("Successfully committed all input states: $states")
                null
            }
        }

        if (conflict != null) throw NotaryInternalException(NotaryError.Conflict(txId, conflict))
    }
}<|MERGE_RESOLUTION|>--- conflicted
+++ resolved
@@ -93,12 +93,8 @@
                 )
     }
 
-<<<<<<< HEAD
-    override fun commit(states: List<StateRef>, txId: SecureHash, callerIdentity: Party) {
-=======
     override fun commit(states: List<StateRef>, txId: SecureHash, callerIdentity: Party, unspendableStates: List<StateRef>) {
         val allStates = states + unspendableStates
->>>>>>> 223bb6e2
         val conflict = mutex.locked {
             val conflictingStates = LinkedHashMap<StateRef, UniquenessProvider.ConsumingTx>()
             for (inputState in allStates) {
