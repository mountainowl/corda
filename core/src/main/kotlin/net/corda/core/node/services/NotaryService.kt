--- conflicted
+++ resolved
@@ -81,11 +81,11 @@
      */
     fun commitInputStates(inputs: List<StateRef>, txId: SecureHash, caller: Party, unspendableInputs: List<StateRef> = emptyList()) {
         try {
-<<<<<<< HEAD
-            uniquenessProvider.commit(inputs, txId, caller)
+            uniquenessProvider.commit(inputs, txId, caller, unspendableInputs)
         } catch (e: NotaryInternalException) {
             if (e.error is NotaryError.Conflict) {
-                val conflicts = inputs.filterIndexed { _, stateRef ->
+                val allInputs = inputs + unspendableInputs
+                val conflicts = allInputs.filterIndexed { _, stateRef ->
                     val cause = e.error.consumedStates[stateRef]
                     cause != null && cause.hashOfTransactionId != txId.sha256()
                 }
@@ -95,20 +95,6 @@
                     throw e
                 }
             } else throw e
-=======
-            uniquenessProvider.commit(inputs, txId, caller, unspendableInputs)
-        } catch (e: UniquenessException) {
-            val allInputs = inputs + unspendableInputs
-            val conflicts = allInputs.filterIndexed { i, stateRef ->
-                val consumingTx = e.error.stateHistory[stateRef]
-                consumingTx != null && consumingTx != UniquenessProvider.ConsumingTx(txId, i, caller)
-            }
-            if (conflicts.isNotEmpty()) {
-                // TODO: Create a new UniquenessException that only contains the conflicts filtered above.
-                log.warn("Notary conflicts for $txId: $conflicts")
-                throw notaryException(txId, e)
-            }
->>>>>>> 223bb6e2
         } catch (e: Exception) {
             log.error("Internal error", e)
             throw NotaryInternalException(NotaryError.General(Exception("Service unavailable, please try again later")))
